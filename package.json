--- conflicted
+++ resolved
@@ -1,6 +1,6 @@
 {
   "name": "@nymdev/amphora",
-  "version": "0.11.1",
+  "version": "0.12.0",
   "description": "A full-stack framework for creating the web.",
   "main": "index.js",
   "scripts": {
@@ -29,13 +29,9 @@
     "node-fetch": "^1.2.1",
     "nunjucks-filters": "^1.0",
     "through2-filter": "^1.4",
-<<<<<<< HEAD
     "vhost": "^3.0.0",
     "winston": "^0.9",
     "elasticsearch":"^6.0.0"
-=======
-    "winston": "^0.9"
->>>>>>> 023f6b7f
   },
   "devDependencies": {
     "chai": "^2.1",
